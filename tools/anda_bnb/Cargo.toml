[package]
name = "anda_bnb"
description = "Anda agent tools offers integration with the BNB chain."
repository = "https://github.com/ldclabs/anda/tree/main/tools/anda_bnb"
publish = true
version = "0.2.2"
edition.workspace = true
keywords.workspace = true
categories.workspace = true
license.workspace = true

[dependencies]
anda_core = { path = "../../anda_core", version = "0.7" }
anda_engine = { path = "../../anda_engine", version = "0.7" }
anda_web3_client = { path = "../../anda_web3_client", version = "0.7" }
serde = { workspace = true }
serde_json = { workspace = true }
schemars = { workspace = true }
tokio = { workspace = true }
log = { workspace = true }
dotenv = { workspace = true }
reqwest = { workspace = true }
thiserror = { workspace = true }
k256 = { workspace = true }
async-trait = { workspace = true }
<<<<<<< HEAD
structured-logger = { workspace = true }
alloy = { version = "1.0.25", features = [
=======
alloy = { version = "1.0", features = [
>>>>>>> 72a98e2a
    "providers",
    "network",
    "sol-types",
    "consensus",
    "signers",
] }

[dev-dependencies]
rand = { workspace = true }<|MERGE_RESOLUTION|>--- conflicted
+++ resolved
@@ -23,12 +23,8 @@
 thiserror = { workspace = true }
 k256 = { workspace = true }
 async-trait = { workspace = true }
-<<<<<<< HEAD
 structured-logger = { workspace = true }
 alloy = { version = "1.0.25", features = [
-=======
-alloy = { version = "1.0", features = [
->>>>>>> 72a98e2a
     "providers",
     "network",
     "sol-types",
